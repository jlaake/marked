--- conflicted
+++ resolved
@@ -1,60 +1,3 @@
-<<<<<<< HEAD
-#' Mixed effect model formula parser
-#' 
-#' Parses a mixed effect model in the lme4 structure of  ~fixed +(re1|g1) +...+(ren|gn)
-#' 
-#' @param f formula for mixed effect mode in the form used in lme4; ~fixed +(re1|g1) +...+(ren|gn)
-#' @return A list with elements fix.model and re.model. fix.model contains the formula for the fixed effects;
-#' re.model contains elements sub, the grouping formula and model the design formula for the
-#' random effect. Each formula is of type character and must be wrapped with as.formula in use with model.matrix
-#' @author Devin Johnson <devin.johnson@@noaa.gov>
-#' 
-proc.form <- function(f){
-	tms <- terms(f)
-	tms.lab <- attr(tms, "term.labels")
-	tms.lst <- strsplit(tms.lab, rep(" | ",length(tms.lab)), fixed=TRUE)
-	fix.var <- attr(tms, "term.labels")[sapply(tms.lst, "length")==1]
-	if(length(fix.var)==0) 
-		fix.model="~1"
-	else
-		fix.model <- paste("~ ",paste(fix.var, collapse=" + "))
-	re.lst <- tms.lst[sapply(tms.lst, "length")==2]
-	if(length(re.lst)==0) re.model <- NULL
-	else{
-		re.model <- lapply(re.lst, function(x){list(model=paste("~",x[1]), sub=paste("~",x[2],"-1", collapse=""))})
-		names(re.model) <- sapply(re.lst, function(x) x[2])
-	}
-	return(list(fix.model=fix.model, re.model=re.model))
-}
-
-# ' Create design matrices for random effect models
-# ' 
-# ' Takes output from \code{proc.form} and creates a list of design marices for use in MCMC sampler 
-# ' functions.
-# ' 
-# '  @param mlist a named list created from \code{\link{proc.form}}
-# '  @return A list containing design matrices for each randome effect in the model processed 
-# '  by \code{proc.form}.
-# '  @author Devin Johnson <devin.johnson@noaa.gov>
-
-# re.design.mat(mlist, data){
-#   require(Matrix)
-#   redm.list=vector("list",length(mlist$re))
-#   if(is.null(mlist$re)) return(NULL)
-#   else{
-#     for(i in 1:length(mlist$re)){
-#       sub=strsplit(mlist$re.model[[i]]$sub, "~ ")[[1]][2]
-#       mod=strsplit(mlist$re.model[[i]]$mod, "~ ")[[1]][2]
-#       if(mod=="1") form=formula(paste(c("~", sub), collapse=""))
-#       else form=formula(paste(c("~", mod, ":(", sub, ")"), collapse=""))
-#       dm=model.matrix(form, data)
-#       dm=dm[,colSums(dm)!=0]
-#       redm.list[[i]]=Matrix(dm)
-#       names(redm.list)[i]=paste(c(mod, "|",strsplit(sub, " -1")), collapse="")
-#     }
-#   }
-# }
-=======
 #' Mixed effect model formula parser
 #' 
 #' Parses a mixed effect model in the lme4 structure of  ~fixed +(re1|g1) +...+(ren|gn)
@@ -84,31 +27,4 @@
 		names(re.model) <- sapply(re.lst, function(x) x[2])
 	}
 	return(list(fix.model=fix.model, re.model=re.model))
-}
-#' Create design matrices for random effect models
-#' 
-#' Takes output from \code{proc.form} and creates a list of design marices for use in MCMC sampler 
-#' functions.
-#' 
-#'  @param mlist a named list created from \code{\link{proc.form}}
-#'  @return A list containing design matrices for each random effect in the model processed 
-#'  by \code{proc.form}.
-#'  @author Devin Johnson <devin.johnson@@noaa.gov>
-
-re.design.mat<-function(mlist, data){
-	require(Matrix)
-	redm.list=vector("list",length(mlist$re))
-	if(is.null(mlist$re)) return(NULL)
-	else{
-		for(i in 1:length(mlist$re)){
-			sub=strsplit(mlist$re.model[[i]]$sub, "~ ")[[1]][2]
-			mod=strsplit(mlist$re.model[[i]]$mod, "~ ")[[1]][2]
-			if(mod=="1") form=formula(paste(c("~", sub), collapse=""))
-			else form=formula(paste(c("~", mod, ":(", sub, ")"), collapse=""))
-			redm.list[[i]]=Matrix(model.matrix(form, data))
-			names(redm.list)[i]=paste(c(mod, "|",strsplit(sub, " -1")), collapse="")
-		}
-	}
-}
-
->>>>>>> 5e35a721
+}