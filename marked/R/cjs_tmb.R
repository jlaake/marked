--- conflicted
+++ resolved
@@ -1,722 +1,425 @@
-<<<<<<< HEAD
-#' Fitting function for CJS models
-#' 
-#' A function for computing MLEs for a specified Cormack-Jolly-Seber open
-#' population capture-recapture model for processed dataframe \code{x} with
-#' user specified formulas in \code{parameters} that create list of design
-#' matrices \code{dml}. This function can be called directly but is most easily
-#' called from \code{\link{crm}} that sets up needed arguments.
-#' 
-#' It is easiest to call \code{cjs} through the function \code{\link{crm}}.
-#' Details are explained there.
-#' 
-#' Be cautious with this function at present.  It does not include many checks
-#' to make sure values like fixed values will remain in the specified range of
-#' the data.  Normally this would not be a big problem but because
-#' \code{\link{cjs.lnl}} calls an external FORTRAN subroutine, if it gets a
-#' subscript out of bounds, it will cause R to terminate.  So make sure to save
-#' your workspace frequently if you use this function in its current
-#' implementation.
-#' 
-#' @param x processed dataframe created by process.data
-#' @param ddl list of dataframes for design data; created by call to
-#' \code{\link{make.design.data}}
-#' @param dml list of design matrices created by \code{\link{create.dm}} from
-#' formula and design data
-#' @param model_data a list of all the relevant data for fitting the model including
-#' imat, Phi.dm,p.dm,Phi.fixed,p.fixed, and time.intervals. It is used to save values
-#' and avoid accumulation again if the model was re-rerun with an additional call to cjs when
-#' using autoscale or re-starting with initial values.  It is stored with returned model object.
-#' @param parameters equivalent to \code{model.parameters} in \code{\link{crm}}
-#' @param accumulate if TRUE will accumulate capture histories with common
-#' value and with a common design matrix for Phi and p to speed up execution
-#' @param initial list of initial values for parameters if desired; if each is a named vector
-#' from previous run it will match to columns with same name
-#' @param method method to use for optimization; see \code{optim}
-#' @param hessian if TRUE will compute and return the hessian
-#' @param debug if TRUE will print out information for each iteration
-#' @param chunk_size specifies amount of memory to use in accumulating capture
-#' histories; amount used is 8*chunk_size/1e6 MB (default 80MB)
-#' @param refit non-zero entry to refit
-#' @param itnmax maximum number of iterations
-#' @param control control string for optimization functions
-#' @param scale vector of scale values for parameters
-#' @param use.admb if TRUE creates data file for admbcjs.tpl and runs admb optimizer
-#' @param crossed if TRUE it uses cjs.tpl or cjs_reml.tpl if reml=FALSE or TRUE respectively; if FALSE, then it uses cjsre which can use Gauss-Hermite integration
-#' @param compile if TRUE forces re-compilation of tpl file
-#' @param extra.args optional character string that is passed to admb if use.admb==TRUE
-#' @param reml if set to TRUE uses cjs_reml if crossed 
-#' @param clean if TRUE, deletes the tpl and executable files for amdb if use.admb=T
-#' @param getreals  if TRUE, will compute real Phi and p values and std errors
-#' @param returnTMB If TRUE, the function will return the compiled TMB objective function that calculates the gradient
-#' and Hessian as well. This can be used for other optimization or MCMC routines.
-#' @param ... any remaining arguments are passed to additional parameters
-#' passed to \code{optim} or \code{\link{cjs.lnl}}
-#' @import R2admb optimx TMB
-#' @return The resulting value of the function is a list with the class of
-#' crm,cjs such that the generic functions print and coef can be used.
-#' Elements are 1) beta: named vector of parameter estimatesm 2) lnl: -2*log
-#' likelihood, 3) AIC: lnl + 2* number of parameters, 4) convergence: result from \code{optim}; if 0 \code{optim} thinks it
-#' converged, 5) count:\code{optim} results of number of function
-#' evaluations, 6) reals: dataframe of data and real Phi and p estimates for
-#' each animal-occasion excluding those that occurred before release, 7) vcv:var-cov matrix of betas if hessian=TRUE was set.
-#' @author Jeff Laake <jeff.laake@@noaa.gov>
-#' @references Pledger, S., K. H. Pollock, et al. (2003). Open
-#' capture-recapture models with heterogeneity: I. Cormack-Jolly-Seber model.
-#' Biometrics 59(4):786-794.
-cjs_tmb=function(x,ddl,dml,model_data=NULL,parameters,accumulate=TRUE,initial=NULL,method,
-		hessian=FALSE,debug=FALSE,chunk_size=1e7,refit,itnmax=NULL,control=NULL,scale,
-		use.admb=FALSE,crossed=TRUE,compile=TRUE,extra.args=NULL,reml,clean=FALSE,getreals=FALSE, returnTMB=FALSE,...)
-{
-	if(use.admb)accumulate=FALSE
-	nocc=x$nocc
-#  Time intervals has been changed to a matrix (columns=intervals,rows=animals)
-#  so that the initial time interval can vary by animal; use x$intervals if none are in ddl$Phi
-	if(!is.null(ddl$Phi$time.interval))
-		time.intervals=matrix(ddl$Phi$time.interval,nrow(x$data),ncol=nocc-1,byrow=TRUE)
-	else
-	if(is.vector(x$time.intervals))
-		time.intervals=matrix(x$time.intervals,nrow=nrow(x$data),ncol=nocc-1,byrow=TRUE)
-	else
-		time.intervals=x$time.intervals
-#  Create fixed matrices in parameters
-	parameters=create.fixed.matrix(ddl,parameters)
-#  Store data from x into x
-	x=x$data
-#  set default frequencies if not used
-	freq=NULL
-	if(!is.null(x$freq))freq=x$freq
-#  get first and last vectors, loc and chmat with process.ch and store in imat
-	ch=x$ch
-	imat=process.ch(ch,freq,all=FALSE)
-#  Use specified initial values or create if null
-	if(is.null(initial))
-		par=cjs.initial(dml,imat)
-	else
-		par=set.initial(names(dml),dml,initial)$par
-	initial=par
-#  Create list of model data for optimization
-	model_data=list(Phi.dm=dml$Phi$fe,p.dm=dml$p$fe,imat=imat,Phi.fixed=parameters$Phi$fixed,
-			p.fixed=parameters$p$fixed,time.intervals=time.intervals)
-#   If data are to be accumulated based on ch and design matrices do so here;
-#   Problems with accumulation and fixed values 10 Jan 2014; turned off accumulate if fixed
-	if(parameters$p$fixed[1,1]>0 | parameters$Phi$fixed[1,1]>0) accumulate=FALSE
-	if(accumulate)
-	{
-		message("Accumulating capture histories based on design. This can take awhile...")
-		model_data.save=model_data   
-		model_data=cjs.accumulate(x,model_data,nocc,freq,chunk_size=chunk_size)
-	}else
-		model_data.save=model_data
-#   Create links  -- not used at present; idea here is to use sin links for parameters where you can   
-#   Phi.links=create.links(Phi.dm)
-#   Phi.links=which(Phi.links==1)
-#   p.links=create.links(p.dm)
-#   p.links=which(p.links==1)
-#   Scale the design matrices and parameters with either input scale or computed scale of mean
-#   Currently no scaling
-    scale=1
-	scale=set.scale(names(dml),model_data,scale)
-	model_data=scale.dm(model_data,scale)
-
-		########################################################################
-#      CJS with TMB
-		########################################################################
-		#phi dm portion
- 		phidm=model_data$Phi.dm
-		phidm=cbind(phidm,rep(-1,nrow(phidm)))
-		if(model_data$Phi.fixed[1,1]!= -1)
-		{
-			index=(nocc-1)*(model_data$Phi.fixed[,1]-1)+model_data$Phi.fixed[,2]
-			phidm[index,ncol(phidm)]=model_data$Phi.fixed[,3]
-			phidm[index,1:(ncol(phidm)-1)]=0
-		}
-		phimixed=mixed.model.admb(parameters$Phi$formula,ddl$Phi)
-		nphisigma=0
-		if(!is.null(phimixed$re.dm))nphisigma=ncol(phimixed$re.dm)
-		if(!is.null(phimixed$re.dm))
-		{
-			phimixed$re.indices[ddl$Phi$Time<ddl$Phi$Cohort,]=NA
-			phimixed=reindex(phimixed,ddl$Phi$id)
-
-			# random effect data
-            phi_krand=ncol(phimixed$re.dm)
-			phi_randDM=phimixed$re.dm
-			phi_randIndex=phimixed$re.indices
-			phi_counts=phimixed$index.counts
-			mx=max(phimixed$index.counts)
-			phi_idIndex=t(sapply(phimixed$used.indices,function(x) return(c(x,rep(0,mx-length(x))))))
-			phi_nre=max(phi_idIndex)
-			if(nrow(phi_idIndex)==1)phi_idIndex=t(phi_idIndex)
-			if(phi_krand==1)phi_randIndex=matrix(as.vector(t(phi_randIndex)),ncol=1)
-			phi_refreq=phimixed$freq
-		} else {
-			phi_nre=0
-			phi_krand=0
-			phi_randDM=matrix(0,nrow=0,ncol=0)
-			phi_randIndex=matrix(0,nrow=0,ncol=0)
-			phi_counts=vector("integer",length=0)
-			phi_idIndex=matrix(0,nrow=0,ncol=0)
-			phi_refreq=vector("numeric",length=0)
-		}
-		
-		# p dm portion        
-        mlist=proc.form(parameters$p$formula)
-		p_re_names=NULL
-        if(!is.null(mlist$re.model))
-	       p_re_names=sub("^\\s+", "",sapply(strsplit(names(mlist$re.model),"\\|"),function(x)x[2]))
-		pdm=model_data$p.dm
-		pdm=cbind(pdm,rep(-1,nrow(pdm)))
-		if(model_data$p.fixed[1,1]!= -1)
-		{
-			index=(nocc-1)*(model_data$p.fixed[,1]-1)+model_data$p.fixed[,2]-1
-			pdm[index,ncol(pdm)]=model_data$p.fixed[,3]
-			pdm[index,1:(ncol(pdm)-1)]=0
-		}
-		pmixed=mixed.model.admb(parameters$p$formula,ddl$p)
-		npsigma=0
-		if(!is.null(pmixed$re.dm))npsigma=ncol(pmixed$re.dm)
-		
-		if(!is.null(pmixed$re.dm))
-		{
-			pmixed$re.indices[ddl$p$Time<ddl$Cohort,]=NA
-			pmixed=reindex(pmixed,ddl$p$id)
-			# random effect data	
-			p_krand=ncol(pmixed$re.dm)
-			p_randDM=pmixed$re.dm
-			p_randIndex=pmixed$re.indices
-			p_counts=pmixed$index.counts
-			mx=max(pmixed$index.counts)
-			p_idIndex=t(sapply(pmixed$used.indices,function(x) return(c(x,rep(0,mx-length(x))))))
-			if(nrow(p_idIndex)==1)p_idIndex=t(p_idIndex)
-			p_nre=max(p_idIndex)
-			if(p_krand==1)p_randIndex=matrix(as.vector(t(p_randIndex)),ncol=1)
-			p_refreq=pmixed$freq
-		} else {
-			p_nre=0
-			p_krand=0
-			p_randDM=matrix(0,nrow=0,ncol=0)
-			p_randIndex=matrix(0,nrow=0,ncol=0)
-			p_counts=vector("integer",length=0)
-			p_idIndex=matrix(0,nrow=0,ncol=0)
-			p_refreq=vector("numeric",length=0)
-		}
-		setup_tmb("cjsre_tmb",clean=clean)
-		cat("\nbuilding TMB program\n")                         
-		# Create AD function with data and parameters
-		f = MakeADFun(data=list(m=model_data$imat$nocc,ch=model_data$imat$chmat,freq=model_data$imat$freq,frst=model_data$imat$first,
-							lst=model_data$imat$last,loc=model_data$imat$loc,tint=model_data$time.intervals,
-							phi_fixedDM=phidm,phi_nre=phi_nre,phi_krand=phi_krand,phi_randDM=phi_randDM,
-							phi_randIndex=phi_randIndex,phi_counts=phi_counts,phi_idIndex=phi_idIndex,
-							p_fixedDM=pdm,p_nre=p_nre,p_krand=p_krand,p_randDM=p_randDM,
-							p_randIndex=p_randIndex,p_counts=p_counts,p_idIndex=p_idIndex,getreals=as.integer(getreals)),
-					        parameters=list(phi_beta=initial$Phi,p_beta=initial$p,
-							log_sigma_phi=rep(-1,nphisigma),log_sigma_p=rep(-1,npsigma),u_phi=rep(0,phi_nre),u_p=rep(0,p_nre)),
-					        random=c("u_phi","u_p"),DLL="cjsre_tmb")
-		if(returnTMB) return(f)
-		cat("\nrunning TMB program\n")                         
-		if(method=="nlminb")
-		{
-			mod=nlminb(f$par,f$fn,f$gr,control=control,itnmax=itnmax,...)
-			lnl=mod$objective
-			par=mod$par
-			convergence=mod$convergence
-		} else
-		{
-			control$starttests=FALSE
-  		    mod=optimx(f$par,f$fn,f$gr,hessian=FALSE,control=control,itnmax=itnmax,method=method,...)
-			par <- coef(mod, order="value")[1, ]
-			mod=as.list(summary(mod, order="value")[1, ])
-			convergence=mod$convcode
-			lnl=mod$value		
-		}
-		fixed.npar=(ncol(phidm)+ncol(pdm)-2)
-		if(p_nre+phi_nre>0)
-		{
-			if(getreals) 
-				par_summary=sdreport(f,getReportCovariance=FALSE)
-			else
-				par_summary=sdreport(f)
-			par=par_summary$par.fixed[1:fixed.npar]
-			cjs.beta.fixed=unscale.par(par,scale)
-			cjs.beta.sigma=par_summary$par.fixed[-(1:fixed.npar)]
-			sigma=NULL
-			if(phi_krand>0)
-			{
-				Phi_sigma=cjs.beta.sigma[1:phi_krand]
-				names(Phi_sigma)=colnames(phi_randDM)
-				sigma=list(Phi_logsigma=Phi_sigma)
-			} 
-			if(p_krand>0)
-			{
-				p_sigma=cjs.beta.sigma[(phi_krand+1):(phi_krand+p_krand)]
-			    names(p_sigma)=colnames(p_randDM)
-				sigma=c(sigma,list(p_logsigma=p_sigma))
-			}
-			cjs.beta=c(cjs.beta.fixed,sigma)
-			beta.vcv=par_summary$cov.fixed
-		}else
-		{	
-			cjs.beta=unscale.par(par,scale)
-			if(hessian) 
-			{
-				message("Computing hessian...")
-				beta.vcv=solve(f$he(par))
-				colnames(beta.vcv)=names(unlist(cjs.beta))
-				rownames(beta.vcv)=colnames(beta.vcv)
-			} else
-			   beta.vcv=NULL
-		}	
-		# Create results list 
-        if(getreals&p_nre+phi_nre>0)
-		{
-			reals=split(par_summary$value,names(par_summary$value))
-			reals.se=split(par_summary$sd,names(par_summary$value))	
-		}
-		else
-		{
-			reals=NULL
-			reals.se=NULL
-		}
-		res=list(beta=cjs.beta,neg2lnl=2*lnl,AIC=2*lnl+2*sum(sapply(cjs.beta,length)),
-				beta.vcv=beta.vcv,reals=reals,reals.se=reals.se,convergence=convergence,optim.details=mod,
-				model_data=model_data,
-				options=list(scale=scale,accumulate=accumulate,initial=initial,method=method,
-						chunk_size=chunk_size,itnmax=itnmax,control=control))		
-		
-#  Restore non-accumulated, non-scaled dm's etc
-	res$model_data=model_data.save
-#  Assign S3 class values and return
-	class(res)=c("crm","mle","cjs")
-	return(res)
-}
-
-
-
-=======
-#' Fitting function for CJS models
-#' 
-#' A function for computing MLEs for a specified Cormack-Jolly-Seber open
-#' population capture-recapture model for processed dataframe \code{x} with
-#' user specified formulas in \code{parameters} that create list of design
-#' matrices \code{dml}. This function can be called directly but is most easily
-#' called from \code{\link{crm}} that sets up needed arguments.
-#' 
-#' It is easiest to call \code{cjs} through the function \code{\link{crm}}.
-#' Details are explained there.
-#' 
-#' Be cautious with this function at present.  It does not include many checks
-#' to make sure values like fixed values will remain in the specified range of
-#' the data.  Normally this would not be a big problem but because
-#' \code{\link{cjs.lnl}} calls an external FORTRAN subroutine, if it gets a
-#' subscript out of bounds, it will cause R to terminate.  So make sure to save
-#' your workspace frequently if you use this function in its current
-#' implementation.
-#' 
-#' @param x processed dataframe created by process.data
-#' @param ddl list of dataframes for design data; created by call to
-#' \code{\link{make.design.data}}
-#' @param dml list of design matrices created by \code{\link{create.dm}} from
-#' formula and design data
-#' @param model_data a list of all the relevant data for fitting the model including
-#' imat, Phi.dm,p.dm,Phi.fixed,p.fixed, and time.intervals. It is used to save values
-#' and avoid accumulation again if the model was re-rerun with an additional call to cjs when
-#' using autoscale or re-starting with initial values.  It is stored with returned model object.
-#' @param parameters equivalent to \code{model.parameters} in \code{\link{crm}}
-#' @param accumulate if TRUE will accumulate capture histories with common
-#' value and with a common design matrix for Phi and p to speed up execution
-#' @param initial list of initial values for parameters if desired; if each is a named vector
-#' from previous run it will match to columns with same name
-#' @param method method to use for optimization; see \code{optim}
-#' @param hessian if TRUE will compute and return the hessian
-#' @param debug if TRUE will print out information for each iteration
-#' @param chunk_size specifies amount of memory to use in accumulating capture
-#' histories; amount used is 8*chunk_size/1e6 MB (default 80MB)
-#' @param refit non-zero entry to refit
-#' @param itnmax maximum number of iterations
-#' @param control control string for optimization functions
-#' @param scale vector of scale values for parameters
-#' @param crossed if TRUE it uses cjs.tpl or cjs_reml.tpl if reml=FALSE or TRUE respectively; if FALSE, then it uses cjsre which can use Gauss-Hermite integration
-#' @param compile if TRUE forces re-compilation of tpl file
-#' @param extra.args optional character string that is passed to admb if use.admb==TRUE
-#' @param reml if set to TRUE uses cjs_reml if crossed 
-#' @param clean if TRUE, deletes the tpl and executable files for amdb if use.admb=T
-#' @param getreals  if TRUE, will compute real Phi and p values and std errors
-#' @param prior if TRUE will expect vectors of prior values in list prior.list
-#' @param prior.list which contains for normal distributions 1) mu_phi_prior: vector of mu values for phi_beta, 2) sigma_phi_prior: vector of sigma values for phi_beta,
-#' 3) mu_p_prior: vector of mu values for p_beta, 4) sigma_p_prior: vector of sigma values for p_beta, 5) random_mu_phi_prior: vector of mu values for ln sigma of random effects, 
-#' 6) random_sigma_phi_prior: vector of sigma values for ln sigma_phi, 7) random_mu_p_prior: vector of mu values for ln sigma_p, 8) random_sigma_p_prior: vector of sigma values for ln sigma_p. 
-#' @param tmbfct either "f1" - default or "f2" - any random effects treated as fixed effects or "f3" fixed effects fixed at mode and no random effects.
-#' @param ... any remaining arguments are passed to additional parameters
-#' passed to \code{optim} or \code{\link{cjs.lnl}}
-#' @import R2admb optimx TMB
-#' @return The resulting value of the function is a list with the class of
-#' crm,cjs such that the generic functions print and coef can be used.
-#' Elements are 1) beta: named vector of parameter estimatesm 2) lnl: -2*log
-#' likelihood, 3) AIC: lnl + 2* number of parameters, 4) convergence: result from \code{optim}; if 0 \code{optim} thinks it
-#' converged, 5) count:\code{optim} results of number of function
-#' evaluations, 6) reals: dataframe of data and real Phi and p estimates for
-#' each animal-occasion excluding those that occurred before release, 7) vcv:var-cov matrix of betas if hessian=TRUE was set.
-#' @author Jeff Laake 
-#' @references Pledger, S., K. H. Pollock, et al. (2003). Open
-#' capture-recapture models with heterogeneity: I. Cormack-Jolly-Seber model.
-#' Biometrics 59(4):786-794.
-cjs_tmb=function(x,ddl,dml,model_data=NULL,parameters,accumulate=TRUE,initial=NULL,method,
-		hessian=FALSE,debug=FALSE,chunk_size=1e7,refit,itnmax=NULL,control=NULL,scale,
-		crossed=TRUE,compile=TRUE,extra.args=NULL,reml,clean=FALSE,getreals=FALSE,prior=FALSE,
-		prior.list=NULL,tmbfct="f1",...)
-{
-	accumulate=FALSE
-	nocc=x$nocc
-#  Time intervals has been changed to a matrix (columns=intervals,rows=animals)
-#  so that the initial time interval can vary by animal; use x$intervals if none are in ddl$Phi
-	if(!is.null(ddl$Phi$time.interval))
-		time.intervals=matrix(ddl$Phi$time.interval,nrow(x$data),ncol=nocc-1,byrow=TRUE)
-	else
-	if(is.vector(x$time.intervals))
-		time.intervals=matrix(x$time.intervals,nrow=nrow(x$data),ncol=nocc-1,byrow=TRUE)
-	else
-		time.intervals=x$time.intervals
-#  Create fixed matrices in parameters
-	parameters=create.fixed.matrix(ddl,parameters)
-#  Store data from x into x
-	x=x$data
-#  set default frequencies if not used
-	freq=NULL
-	if(!is.null(x$freq))freq=x$freq
-#  get first and last vectors, loc and chmat with process.ch and store in imat
-	ch=x$ch
-	imat=process.ch(ch,freq,all=FALSE)
-#  Use specified initial values or create if null
-	if(is.null(initial))
-		par=cjs.initial(dml,imat)
-	else
-		par=set.initial(names(dml),dml,initial)$par
-	initial=par
-#  Create list of model data for optimization
-	model_data=list(Phi.dm=dml$Phi$fe,p.dm=dml$p$fe,imat=imat,Phi.fixed=parameters$Phi$fixed,
-			p.fixed=parameters$p$fixed,time.intervals=time.intervals)
-#   If data are to be accumulated based on ch and design matrices do so here;
-#   Problems with accumulation and fixed values 10 Jan 2014; turned off accumulate if fixed
-	if(parameters$p$fixed[1,1]>0 | parameters$Phi$fixed[1,1]>0) accumulate=FALSE
-	if(accumulate)
-	{
-		message("Accumulating capture histories based on design. This can take awhile...")
-		model_data.save=model_data   
-		model_data=cjs.accumulate(x,model_data,nocc,freq,chunk_size=chunk_size)
-	}else
-		model_data.save=model_data
-#   Create links  -- not used at present; idea here is to use sin links for parameters where you can   
-#   Phi.links=create.links(Phi.dm)
-#   Phi.links=which(Phi.links==1)
-#   p.links=create.links(p.dm)
-#   p.links=which(p.links==1)
-#   Scale the design matrices and parameters with either input scale or computed scale of mean
-#   Currently no scaling
-    scale=1
-	scale=set.scale(names(dml),model_data,scale)
-	model_data=scale.dm(model_data,scale)
-
-		########################################################################
-#      CJS with TMB
-		########################################################################
-		#phi dm portion
- 		phidm=model_data$Phi.dm
-		phidm=cbind(phidm,rep(-1,nrow(phidm)))
-		if(model_data$Phi.fixed[1,1]!= -1)
-		{
-			index=(nocc-1)*(model_data$Phi.fixed[,1]-1)+model_data$Phi.fixed[,2]
-			phidm[index,ncol(phidm)]=model_data$Phi.fixed[,3]
-			phidm[index,1:(ncol(phidm)-1)]=0
-		}
-		phimixed=mixed.model.admb(parameters$Phi$formula,ddl$Phi)
-		nphisigma=0
-		if(!is.null(phimixed$re.dm))nphisigma=ncol(phimixed$re.dm)
-		if(!is.null(phimixed$re.dm))
-		{
-			phimixed$re.indices[ddl$Phi$Time<ddl$Phi$Cohort,]=NA
-			phimixed=reindex(phimixed,ddl$Phi$id)
-
-			# random effect data
-            phi_krand=ncol(phimixed$re.dm)
-			phi_randDM=phimixed$re.dm
-			phi_randIndex=phimixed$re.indices
-			phi_counts=phimixed$index.counts
-			mx=max(phimixed$index.counts)
-			phi_idIndex=t(sapply(phimixed$used.indices,function(x) return(c(x,rep(0,mx-length(x))))))
-			phi_nre=max(phi_idIndex)
-			if(nrow(phi_idIndex)==1)phi_idIndex=t(phi_idIndex)
-			if(phi_krand==1)phi_randIndex=matrix(as.vector(t(phi_randIndex)),ncol=1)
-			phi_refreq=phimixed$freq
-		} else {
-			phi_nre=0
-			phi_krand=0
-			phi_randDM=matrix(0,nrow=0,ncol=0)
-			phi_randIndex=matrix(0,nrow=0,ncol=0)
-			phi_counts=vector("integer",length=0)
-			phi_idIndex=matrix(0,nrow=0,ncol=0)
-			phi_refreq=vector("numeric",length=0)
-		}
-		
-		# p dm portion        
-        mlist=proc.form(parameters$p$formula)
-		p_re_names=NULL
-        if(!is.null(mlist$re.model))
-	       p_re_names=sub("^\\s+", "",sapply(strsplit(names(mlist$re.model),"\\|"),function(x)x[2]))
-		pdm=model_data$p.dm
-		pdm=cbind(pdm,rep(-1,nrow(pdm)))
-		if(model_data$p.fixed[1,1]!= -1)
-		{
-			index=(nocc-1)*(model_data$p.fixed[,1]-1)+model_data$p.fixed[,2]-1
-			pdm[index,ncol(pdm)]=model_data$p.fixed[,3]
-			pdm[index,1:(ncol(pdm)-1)]=0
-		}
-		pmixed=mixed.model.admb(parameters$p$formula,ddl$p)
-		npsigma=0
-		if(!is.null(pmixed$re.dm))npsigma=ncol(pmixed$re.dm)
-		
-		if(!is.null(pmixed$re.dm))
-		{
-			pmixed$re.indices[ddl$p$Time<ddl$Cohort,]=NA
-			pmixed=reindex(pmixed,ddl$p$id)
-			# random effect data	
-			p_krand=ncol(pmixed$re.dm)
-			p_randDM=pmixed$re.dm
-			p_randIndex=pmixed$re.indices
-			p_counts=pmixed$index.counts
-			mx=max(pmixed$index.counts)
-			p_idIndex=t(sapply(pmixed$used.indices,function(x) return(c(x,rep(0,mx-length(x))))))
-			if(nrow(p_idIndex)==1)p_idIndex=t(p_idIndex)
-			p_nre=max(p_idIndex)
-			if(p_krand==1)p_randIndex=matrix(as.vector(t(p_randIndex)),ncol=1)
-			p_refreq=pmixed$freq
-		} else {
-			p_nre=0
-			p_krand=0
-			p_randDM=matrix(0,nrow=0,ncol=0)
-			p_randIndex=matrix(0,nrow=0,ncol=0)
-			p_counts=vector("integer",length=0)
-			p_idIndex=matrix(0,nrow=0,ncol=0)
-			p_refreq=vector("numeric",length=0)
-		}
-	
-		# if priors are desired, set up appropriate structure
-		if(prior)
-		{
-        # priors for fixed effects
-			if(is.null(prior.list)|| is.null(prior.list$mu_phi_prior)) 
-				mu_phi_prior=0
-			else
-				mu_phi_prior=prior.list$mu_phi_prior
-		  	if(length(mu_phi_prior)==1) mu_phi_prior=rep(mu_phi_prior,ncol(phidm))
-		   	if(length(mu_phi_prior)!=ncol(phidm))stop("\nMismatch between length of mu_phi_prior and number of phi_betas")
-		   	if(is.null(prior.list)|| is.null(prior.list$mu_p_prior)) 
-				mu_p_prior=0
-			else
-				mu_p_prior=prior.list$mu_p_prior
-		   	if(length(mu_p_prior)==1) mu_p_prior=rep(mu_p_prior,ncol(pdm))
-		   	if(length(mu_p_prior)!=ncol(pdm))stop("\nMismatch between length of mu_p_prior and number of p_betas")
-		   	if(is.null(prior.list)|| is.null(prior.list$sigma_phi_prior)) 
-				sigma_phi_prior=100
-			else
-				sigma_phi_prior=prior.list$sigma_phi_prior
-		   	if(length(sigma_phi_prior)==1) sigma_phi_prior=rep(sigma_phi_prior,ncol(phidm))
-		   	if(length(sigma_phi_prior)!=ncol(phidm))stop("\nMismatch between length of sigma_phi_prior and number of phi_betas")
-		   	if(is.null(prior.list)|| is.null(prior.list$sigma_p_prior)) 
-				sigma_p_prior=100
-			else
-				sigma_p_prior=prior.list$sigma_p_prior
-		   	if(length(sigma_p_prior)==1) sigma_p_prior=rep(sigma_p_prior,ncol(pdm))
-		   	if(length(sigma_p_prior)!=ncol(pdm))stop("\nMismatch between length of sigma_p_prior and number of p_betas")
-		# priors for random effects  
-	        if(phi_krand>0)
-			{	
-				if(is.null(prior.list)|| is.null(prior.list$random_mu_phi_prior)) 
-					random_mu_phi_prior=0
-				else
-					random_mu_phi_prior=prior.list$random_mu_phi_prior
-				if(length(random_mu_phi_prior)==1) random_mu_phi_prior=rep(random_mu_phi_prior,phi_krand)
-				if(length(random_mu_phi_prior)!=phi_krand)stop("\nMismatch between length of random_mu_phi_prior and number of phi random effects")
-				if(is.null(prior.list)|| is.null(prior.list$random_sigma_phi_prior)) 
-					random_sigma_phi_prior=1
-				else
-					random_sigma_phi_prior=prior.list$random_sigma_phi_prior
-				if(length(random_sigma_phi_prior)==1) random_sigma_phi_prior=rep(random_sigma_phi_prior,phi_krand)
-				if(length(random_sigma_phi_prior)!=phi_krand)stop("\nMismatch between length of random_sigma_phi_prior and number of phi random effects")
-			} else {
-				random_mu_phi_prior=vector("numeric",length=0)
-				random_sigma_phi_prior=vector("numeric",length=0)
-			}
-			if(phi_krand>0)
-			{	
-				if(is.null(prior.list)|| is.null(prior.list$random_mu_p_prior)) 
-					random_mu_p_prior=0
-				else
-					random_mu_p_prior=prior.list$random_mu_p_prior
-			 	if(length(random_mu_p_prior)==1) random_mu_p_prior=rep(random_mu_p_prior,p_krand)
-				if(length(random_mu_p_prior)!=p_krand)stop("\nMismatch between length of random_mu_p_prior and number of p random effects")
-				if(is.null(prior.list)|| is.null(prior.list$random_sigma_p_prior)) 
-					random_sigma_p_prior=1
-				else
-					random_sigma_p_prior=prior.list$random_sigma_p_prior
-				if(length(random_sigma_p_prior)==1) random_sigma_p_prior=rep(random_sigma_p_prior,p_krand)
-				if(length(random_sigma_p_prior)!=p_krand)stop("\nMismatch between length of random_sigma_p_prior and number of p random effects")
-			} else{
-				random_mu_p_prior=vector("numeric",length=0)
-				random_sigma_p_prior=vector("numeric",length=0)
-			}
-		} else {
-		# no priors but need to create empty vectors
-	       mu_phi_prior=vector("numeric",length=0)
-		   sigma_phi_prior=vector("numeric",length=0)
-		   mu_p_prior=vector("numeric",length=0)
-		   sigma_p_prior=vector("numeric",length=0)
-		   random_mu_phi_prior=vector("numeric",length=0)
-		   random_sigma_phi_prior=vector("numeric",length=0)
-		   random_mu_p_prior=vector("numeric",length=0)
-		   random_sigma_p_prior=vector("numeric",length=0)
-	   }	
-		setup_tmb("cjsre_tmb",clean=clean)
-		cat("\nbuilding TMB program\n")                         
-		# Create AD function with data and parameters
-        # With INLA type approach will need to run MakeADFun 3x. 
-        # f1 - function with random= u's - optimize
-        # f2 - function with u's not random - optimize
-        # f3 - function with fixed effect parameter values specified at MLEs; use MAP to fix parameters; us not random - optimize
-        # https://github.com/James-Thorson/2016_Spatio-temporal_models/issues/8
-		if(tmbfct=="f1")
-		{
-			f = MakeADFun(data=list(m=model_data$imat$nocc,ch=model_data$imat$chmat,freq=model_data$imat$freq,frst=model_data$imat$first,
-							lst=model_data$imat$last,loc=model_data$imat$loc,tint=model_data$time.intervals,
-							phi_fixedDM=phidm,phi_nre=phi_nre,phi_krand=phi_krand,phi_randDM=phi_randDM,
-							phi_randIndex=phi_randIndex,phi_counts=phi_counts,phi_idIndex=phi_idIndex,
-							p_fixedDM=pdm,p_nre=p_nre,p_krand=p_krand,p_randDM=p_randDM,
-							p_randIndex=p_randIndex,p_counts=p_counts,p_idIndex=p_idIndex,getreals=as.integer(getreals),
-							prior=as.numeric(prior),mu_phi_prior=mu_phi_prior,sigma_phi_prior=sigma_phi_prior,
-							mu_p_prior=mu_p_prior,sigma_p_prior=sigma_p_prior,random_mu_phi_prior=random_mu_phi_prior,
-							random_sigma_phi_prior=random_sigma_phi_prior,random_mu_p_prior=mu_p_prior,random_sigma_p_prior=sigma_p_prior),
-					        parameters=list(phi_beta=initial$Phi,p_beta=initial$p,
-							log_sigma_phi=rep(-1,nphisigma),log_sigma_p=rep(-1,npsigma),u_phi=rep(0,phi_nre),u_p=rep(0,p_nre)),
-					        random=c("u_phi","u_p"),DLL="cjsre_tmb")
-		      cat("\nrunning TMB program\n")                         
-		      if(method=="nlminb")
-		      {
-			      mod=nlminb(f$par,f$fn,f$gr,control=control,itnmax=itnmax,...)
-			      lnl=mod$objective
-			      par=mod$par
-			      convergence=mod$convergence
-		      } else
-		      {
-			     control$starttests=FALSE
-  		         mod=optimx(f$par,f$fn,f$gr,hessian=FALSE,control=control,itnmax=itnmax,method=method,...)
-			     par <- coef(mod, order="value")[1, ]
-			     mod=as.list(summary(mod, order="value")[1, ])
-			     convergence=mod$convcode
-			     lnl=mod$value		
-		       }
-		       fixed.npar=(ncol(phidm)+ncol(pdm)-2)
-		       if(p_nre+phi_nre>0)
-		       {
-			       if(getreals) 
-				      par_summary=sdreport(f,getReportCovariance=FALSE)
-			       else
-				      par_summary=sdreport(f,getJointPrecision=TRUE)
-
-			        par=par_summary$par.fixed[1:fixed.npar]
-			        cjs.beta.fixed=unscale.par(par,scale)
-			        cjs.beta.sigma=par_summary$par.fixed[-(1:fixed.npar)]
-			        sigma=NULL
-			        if(phi_krand>0)
-			        {
-			        	Phi_sigma=cjs.beta.sigma[1:phi_krand]
-				        names(Phi_sigma)=colnames(phi_randDM)
-				        sigma=list(Phi_logsigma=Phi_sigma)
-			        } 
-			        if(p_krand>0)
-			        {
-				        p_sigma=cjs.beta.sigma[(phi_krand+1):(phi_krand+p_krand)]
-			            names(p_sigma)=colnames(p_randDM)
-				        sigma=c(sigma,list(p_logsigma=p_sigma))
-			        }
-			        cjs.beta=c(cjs.beta.fixed,sigma)
-			        beta.vcv=par_summary$cov.fixed
-		      }else
-		      {	
-			       cjs.beta=unscale.par(par,scale)
-			       if(hessian) 
-			       {
-				        message("Computing hessian...")
-				        beta.vcv=solve(f$he(par))
-				        colnames(beta.vcv)=names(unlist(cjs.beta))
-				        rownames(beta.vcv)=colnames(beta.vcv)
-			       } else
-			            beta.vcv=NULL
-		       }	
-		       # Create results list 
-               if(getreals&p_nre+phi_nre>0)
-		       {
-			           reals=split(par_summary$value,names(par_summary$value))
-			           reals.se=split(par_summary$sd,names(par_summary$value))	
-		        }
-		        else
-		        {
-			          reals=NULL
-		              reals.se=NULL
-		        }
-		        res=list(beta=cjs.beta,neg2lnl=2*lnl,AIC=2*lnl+2*sum(sapply(cjs.beta,length)),
-				beta.vcv=beta.vcv,reals=reals,reals.se=reals.se,convergence=convergence,optim.details=mod,
-				model_data=model_data,
-				options=list(scale=scale,accumulate=accumulate,initial=initial,method=method,
-						chunk_size=chunk_size,itnmax=itnmax,control=control))		
-		
-#               Restore non-accumulated, non-scaled dm's etc
-	            res$model_data=model_data.save
-				res$tmbfct=f
-#               Assign S3 class values and return
-	            class(res)=c("crm","mle","cjs")
-	            return(res)
-		}
-		if(tmbfct=="f2")
-		{
-			f = MakeADFun(data=list(m=model_data$imat$nocc,ch=model_data$imat$chmat,freq=model_data$imat$freq,frst=model_data$imat$first,
-							lst=model_data$imat$last,loc=model_data$imat$loc,tint=model_data$time.intervals,
-							phi_fixedDM=phidm,phi_nre=phi_nre,phi_krand=phi_krand,phi_randDM=phi_randDM,
-							phi_randIndex=phi_randIndex,phi_counts=phi_counts,phi_idIndex=phi_idIndex,
-							p_fixedDM=pdm,p_nre=p_nre,p_krand=p_krand,p_randDM=p_randDM,
-							p_randIndex=p_randIndex,p_counts=p_counts,p_idIndex=p_idIndex,getreals=as.integer(getreals),
-							prior=as.numeric(prior),mu_phi_prior=mu_phi_prior,sigma_phi_prior=sigma_phi_prior,
-							mu_p_prior=mu_p_prior,sigma_p_prior=sigma_p_prior,random_mu_phi_prior=random_mu_phi_prior,
-							random_sigma_phi_prior=random_sigma_phi_prior,random_mu_p_prior=mu_p_prior,random_sigma_p_prior=sigma_p_prior),
-					parameters=list(phi_beta=initial$Phi,p_beta=initial$p,
-							log_sigma_phi=rep(-1,nphisigma),log_sigma_p=rep(-1,npsigma),u_phi=rep(0,phi_nre),u_p=rep(0,p_nre)),
-					,DLL="cjsre_tmb")
-			return(f)
-			
-		}	
-		if(tmbfct=="f3")
-		{
-			f = MakeADFun(data=list(m=model_data$imat$nocc,ch=model_data$imat$chmat,freq=model_data$imat$freq,frst=model_data$imat$first,
-							lst=model_data$imat$last,loc=model_data$imat$loc,tint=model_data$time.intervals,
-							phi_fixedDM=phidm,phi_nre=phi_nre,phi_krand=phi_krand,phi_randDM=phi_randDM,
-							phi_randIndex=phi_randIndex,phi_counts=phi_counts,phi_idIndex=phi_idIndex,
-							p_fixedDM=pdm,p_nre=p_nre,p_krand=p_krand,p_randDM=p_randDM,
-							p_randIndex=p_randIndex,p_counts=p_counts,p_idIndex=p_idIndex,getreals=as.integer(getreals),
-							prior=as.numeric(prior),mu_phi_prior=mu_phi_prior,sigma_phi_prior=sigma_phi_prior,
-							mu_p_prior=mu_p_prior,sigma_p_prior=sigma_p_prior,random_mu_phi_prior=random_mu_phi_prior,
-							random_sigma_phi_prior=random_sigma_phi_prior,random_mu_p_prior=mu_p_prior,random_sigma_p_prior=sigma_p_prior),
-					parameters=list(phi_beta=initial$Phi,p_beta=initial$p,
-							log_sigma_phi=initial$log_sigma_phi,log_sigma_p=rep(-1,npsigma),u_phi=rep(0,phi_nre),u_p=rep(0,p_nre)),
-					map=list(phi_beta=factor(rep(NA,length(initial$Phi))),p_beta=factor(rep(NA,length(initial$p))),
-															log_sigma_phi=factor(rep(NA,nphisigma)),
-															log_sigma_p=factor(rep(NA,npsigma)))
-					,DLL="cjsre_tmb")
-			return(f)
-			
-		}	
-		
-}
-
-
-
-
->>>>>>> 8ff04dd3
+#' Fitting function for CJS models
+#' 
+#' A function for computing MLEs for a specified Cormack-Jolly-Seber open
+#' population capture-recapture model for processed dataframe \code{x} with
+#' user specified formulas in \code{parameters} that create list of design
+#' matrices \code{dml}. This function can be called directly but is most easily
+#' called from \code{\link{crm}} that sets up needed arguments.
+#' 
+#' It is easiest to call \code{cjs} through the function \code{\link{crm}}.
+#' Details are explained there.
+#' 
+#' Be cautious with this function at present.  It does not include many checks
+#' to make sure values like fixed values will remain in the specified range of
+#' the data.  Normally this would not be a big problem but because
+#' \code{\link{cjs.lnl}} calls an external FORTRAN subroutine, if it gets a
+#' subscript out of bounds, it will cause R to terminate.  So make sure to save
+#' your workspace frequently if you use this function in its current
+#' implementation.
+#' 
+#' @param x processed dataframe created by process.data
+#' @param ddl list of dataframes for design data; created by call to
+#' \code{\link{make.design.data}}
+#' @param dml list of design matrices created by \code{\link{create.dm}} from
+#' formula and design data
+#' @param model_data a list of all the relevant data for fitting the model including
+#' imat, Phi.dm,p.dm,Phi.fixed,p.fixed, and time.intervals. It is used to save values
+#' and avoid accumulation again if the model was re-rerun with an additional call to cjs when
+#' using autoscale or re-starting with initial values.  It is stored with returned model object.
+#' @param parameters equivalent to \code{model.parameters} in \code{\link{crm}}
+#' @param accumulate if TRUE will accumulate capture histories with common
+#' value and with a common design matrix for Phi and p to speed up execution
+#' @param initial list of initial values for parameters if desired; if each is a named vector
+#' from previous run it will match to columns with same name
+#' @param method method to use for optimization; see \code{optim}
+#' @param hessian if TRUE will compute and return the hessian
+#' @param debug if TRUE will print out information for each iteration
+#' @param chunk_size specifies amount of memory to use in accumulating capture
+#' histories; amount used is 8*chunk_size/1e6 MB (default 80MB)
+#' @param refit non-zero entry to refit
+#' @param itnmax maximum number of iterations
+#' @param control control string for optimization functions
+#' @param scale vector of scale values for parameters
+#' @param crossed if TRUE it uses cjs.tpl or cjs_reml.tpl if reml=FALSE or TRUE respectively; if FALSE, then it uses cjsre which can use Gauss-Hermite integration
+#' @param compile if TRUE forces re-compilation of tpl file
+#' @param extra.args optional character string that is passed to admb if use.admb==TRUE
+#' @param reml if set to TRUE uses cjs_reml if crossed 
+#' @param clean if TRUE, deletes the tpl and executable files for amdb if use.admb=T
+#' @param getreals  if TRUE, will compute real Phi and p values and std errors
+#' @param prior if TRUE will expect vectors of prior values in list prior.list
+#' @param prior.list which contains for normal distributions 1) mu_phi_prior: vector of mu values for phi_beta, 2) sigma_phi_prior: vector of sigma values for phi_beta,
+#' 3) mu_p_prior: vector of mu values for p_beta, 4) sigma_p_prior: vector of sigma values for p_beta, 5) random_mu_phi_prior: vector of mu values for ln sigma of random effects, 
+#' 6) random_sigma_phi_prior: vector of sigma values for ln sigma_phi, 7) random_mu_p_prior: vector of mu values for ln sigma_p, 8) random_sigma_p_prior: vector of sigma values for ln sigma_p. 
+#' @param tmbfct either "f1" - default or "f2" - any random effects treated as fixed effects or "f3" fixed effects fixed at mode and no random effects.
+#' @param ... any remaining arguments are passed to additional parameters
+#' passed to \code{optim} or \code{\link{cjs.lnl}}
+#' @import R2admb optimx TMB
+#' @return The resulting value of the function is a list with the class of
+#' crm,cjs such that the generic functions print and coef can be used.
+#' Elements are 1) beta: named vector of parameter estimatesm 2) lnl: -2*log
+#' likelihood, 3) AIC: lnl + 2* number of parameters, 4) convergence: result from \code{optim}; if 0 \code{optim} thinks it
+#' converged, 5) count:\code{optim} results of number of function
+#' evaluations, 6) reals: dataframe of data and real Phi and p estimates for
+#' each animal-occasion excluding those that occurred before release, 7) vcv:var-cov matrix of betas if hessian=TRUE was set.
+#' @author Jeff Laake 
+#' @references Pledger, S., K. H. Pollock, et al. (2003). Open
+#' capture-recapture models with heterogeneity: I. Cormack-Jolly-Seber model.
+#' Biometrics 59(4):786-794.
+cjs_tmb=function(x,ddl,dml,model_data=NULL,parameters,accumulate=TRUE,initial=NULL,method,
+		hessian=FALSE,debug=FALSE,chunk_size=1e7,refit,itnmax=NULL,control=NULL,scale,
+		crossed=TRUE,compile=TRUE,extra.args=NULL,reml,clean=FALSE,getreals=FALSE,prior=FALSE,
+		prior.list=NULL,tmbfct="f1",...)
+{
+	accumulate=FALSE
+	nocc=x$nocc
+#  Time intervals has been changed to a matrix (columns=intervals,rows=animals)
+#  so that the initial time interval can vary by animal; use x$intervals if none are in ddl$Phi
+	if(!is.null(ddl$Phi$time.interval))
+		time.intervals=matrix(ddl$Phi$time.interval,nrow(x$data),ncol=nocc-1,byrow=TRUE)
+	else
+	if(is.vector(x$time.intervals))
+		time.intervals=matrix(x$time.intervals,nrow=nrow(x$data),ncol=nocc-1,byrow=TRUE)
+	else
+		time.intervals=x$time.intervals
+#  Create fixed matrices in parameters
+	parameters=create.fixed.matrix(ddl,parameters)
+#  Store data from x into x
+	x=x$data
+#  set default frequencies if not used
+	freq=NULL
+	if(!is.null(x$freq))freq=x$freq
+#  get first and last vectors, loc and chmat with process.ch and store in imat
+	ch=x$ch
+	imat=process.ch(ch,freq,all=FALSE)
+#  Use specified initial values or create if null
+	if(is.null(initial))
+		par=cjs.initial(dml,imat)
+	else
+		par=set.initial(names(dml),dml,initial)$par
+	initial=par
+#  Create list of model data for optimization
+	model_data=list(Phi.dm=dml$Phi$fe,p.dm=dml$p$fe,imat=imat,Phi.fixed=parameters$Phi$fixed,
+			p.fixed=parameters$p$fixed,time.intervals=time.intervals)
+#   If data are to be accumulated based on ch and design matrices do so here;
+#   Problems with accumulation and fixed values 10 Jan 2014; turned off accumulate if fixed
+	if(parameters$p$fixed[1,1]>0 | parameters$Phi$fixed[1,1]>0) accumulate=FALSE
+	if(accumulate)
+	{
+		message("Accumulating capture histories based on design. This can take awhile...")
+		model_data.save=model_data   
+		model_data=cjs.accumulate(x,model_data,nocc,freq,chunk_size=chunk_size)
+	}else
+		model_data.save=model_data
+#   Create links  -- not used at present; idea here is to use sin links for parameters where you can   
+#   Phi.links=create.links(Phi.dm)
+#   Phi.links=which(Phi.links==1)
+#   p.links=create.links(p.dm)
+#   p.links=which(p.links==1)
+#   Scale the design matrices and parameters with either input scale or computed scale of mean
+#   Currently no scaling
+    scale=1
+	scale=set.scale(names(dml),model_data,scale)
+	model_data=scale.dm(model_data,scale)
+
+		########################################################################
+#      CJS with TMB
+		########################################################################
+		#phi dm portion
+ 		phidm=model_data$Phi.dm
+		phidm=cbind(phidm,rep(-1,nrow(phidm)))
+		if(model_data$Phi.fixed[1,1]!= -1)
+		{
+			index=(nocc-1)*(model_data$Phi.fixed[,1]-1)+model_data$Phi.fixed[,2]
+			phidm[index,ncol(phidm)]=model_data$Phi.fixed[,3]
+			phidm[index,1:(ncol(phidm)-1)]=0
+		}
+		phimixed=mixed.model.admb(parameters$Phi$formula,ddl$Phi)
+		nphisigma=0
+		if(!is.null(phimixed$re.dm))nphisigma=ncol(phimixed$re.dm)
+		if(!is.null(phimixed$re.dm))
+		{
+			phimixed$re.indices[ddl$Phi$Time<ddl$Phi$Cohort,]=NA
+			phimixed=reindex(phimixed,ddl$Phi$id)
+
+			# random effect data
+            phi_krand=ncol(phimixed$re.dm)
+			phi_randDM=phimixed$re.dm
+			phi_randIndex=phimixed$re.indices
+			phi_counts=phimixed$index.counts
+			mx=max(phimixed$index.counts)
+			phi_idIndex=t(sapply(phimixed$used.indices,function(x) return(c(x,rep(0,mx-length(x))))))
+			phi_nre=max(phi_idIndex)
+			if(nrow(phi_idIndex)==1)phi_idIndex=t(phi_idIndex)
+			if(phi_krand==1)phi_randIndex=matrix(as.vector(t(phi_randIndex)),ncol=1)
+			phi_refreq=phimixed$freq
+		} else {
+			phi_nre=0
+			phi_krand=0
+			phi_randDM=matrix(0,nrow=0,ncol=0)
+			phi_randIndex=matrix(0,nrow=0,ncol=0)
+			phi_counts=vector("integer",length=0)
+			phi_idIndex=matrix(0,nrow=0,ncol=0)
+			phi_refreq=vector("numeric",length=0)
+		}
+		
+		# p dm portion        
+        mlist=proc.form(parameters$p$formula)
+		p_re_names=NULL
+        if(!is.null(mlist$re.model))
+	       p_re_names=sub("^\\s+", "",sapply(strsplit(names(mlist$re.model),"\\|"),function(x)x[2]))
+		pdm=model_data$p.dm
+		pdm=cbind(pdm,rep(-1,nrow(pdm)))
+		if(model_data$p.fixed[1,1]!= -1)
+		{
+			index=(nocc-1)*(model_data$p.fixed[,1]-1)+model_data$p.fixed[,2]-1
+			pdm[index,ncol(pdm)]=model_data$p.fixed[,3]
+			pdm[index,1:(ncol(pdm)-1)]=0
+		}
+		pmixed=mixed.model.admb(parameters$p$formula,ddl$p)
+		npsigma=0
+		if(!is.null(pmixed$re.dm))npsigma=ncol(pmixed$re.dm)
+		
+		if(!is.null(pmixed$re.dm))
+		{
+			pmixed$re.indices[ddl$p$Time<ddl$Cohort,]=NA
+			pmixed=reindex(pmixed,ddl$p$id)
+			# random effect data	
+			p_krand=ncol(pmixed$re.dm)
+			p_randDM=pmixed$re.dm
+			p_randIndex=pmixed$re.indices
+			p_counts=pmixed$index.counts
+			mx=max(pmixed$index.counts)
+			p_idIndex=t(sapply(pmixed$used.indices,function(x) return(c(x,rep(0,mx-length(x))))))
+			if(nrow(p_idIndex)==1)p_idIndex=t(p_idIndex)
+			p_nre=max(p_idIndex)
+			if(p_krand==1)p_randIndex=matrix(as.vector(t(p_randIndex)),ncol=1)
+			p_refreq=pmixed$freq
+		} else {
+			p_nre=0
+			p_krand=0
+			p_randDM=matrix(0,nrow=0,ncol=0)
+			p_randIndex=matrix(0,nrow=0,ncol=0)
+			p_counts=vector("integer",length=0)
+			p_idIndex=matrix(0,nrow=0,ncol=0)
+			p_refreq=vector("numeric",length=0)
+		}
+	
+		# if priors are desired, set up appropriate structure
+		if(prior)
+		{
+        # priors for fixed effects
+			if(is.null(prior.list)|| is.null(prior.list$mu_phi_prior)) 
+				mu_phi_prior=0
+			else
+				mu_phi_prior=prior.list$mu_phi_prior
+		  	if(length(mu_phi_prior)==1) mu_phi_prior=rep(mu_phi_prior,ncol(phidm))
+		   	if(length(mu_phi_prior)!=ncol(phidm))stop("\nMismatch between length of mu_phi_prior and number of phi_betas")
+		   	if(is.null(prior.list)|| is.null(prior.list$mu_p_prior)) 
+				mu_p_prior=0
+			else
+				mu_p_prior=prior.list$mu_p_prior
+		   	if(length(mu_p_prior)==1) mu_p_prior=rep(mu_p_prior,ncol(pdm))
+		   	if(length(mu_p_prior)!=ncol(pdm))stop("\nMismatch between length of mu_p_prior and number of p_betas")
+		   	if(is.null(prior.list)|| is.null(prior.list$sigma_phi_prior)) 
+				sigma_phi_prior=100
+			else
+				sigma_phi_prior=prior.list$sigma_phi_prior
+		   	if(length(sigma_phi_prior)==1) sigma_phi_prior=rep(sigma_phi_prior,ncol(phidm))
+		   	if(length(sigma_phi_prior)!=ncol(phidm))stop("\nMismatch between length of sigma_phi_prior and number of phi_betas")
+		   	if(is.null(prior.list)|| is.null(prior.list$sigma_p_prior)) 
+				sigma_p_prior=100
+			else
+				sigma_p_prior=prior.list$sigma_p_prior
+		   	if(length(sigma_p_prior)==1) sigma_p_prior=rep(sigma_p_prior,ncol(pdm))
+		   	if(length(sigma_p_prior)!=ncol(pdm))stop("\nMismatch between length of sigma_p_prior and number of p_betas")
+		# priors for random effects  
+	        if(phi_krand>0)
+			{	
+				if(is.null(prior.list)|| is.null(prior.list$random_mu_phi_prior)) 
+					random_mu_phi_prior=0
+				else
+					random_mu_phi_prior=prior.list$random_mu_phi_prior
+				if(length(random_mu_phi_prior)==1) random_mu_phi_prior=rep(random_mu_phi_prior,phi_krand)
+				if(length(random_mu_phi_prior)!=phi_krand)stop("\nMismatch between length of random_mu_phi_prior and number of phi random effects")
+				if(is.null(prior.list)|| is.null(prior.list$random_sigma_phi_prior)) 
+					random_sigma_phi_prior=1
+				else
+					random_sigma_phi_prior=prior.list$random_sigma_phi_prior
+				if(length(random_sigma_phi_prior)==1) random_sigma_phi_prior=rep(random_sigma_phi_prior,phi_krand)
+				if(length(random_sigma_phi_prior)!=phi_krand)stop("\nMismatch between length of random_sigma_phi_prior and number of phi random effects")
+			} else {
+				random_mu_phi_prior=vector("numeric",length=0)
+				random_sigma_phi_prior=vector("numeric",length=0)
+			}
+			if(phi_krand>0)
+			{	
+				if(is.null(prior.list)|| is.null(prior.list$random_mu_p_prior)) 
+					random_mu_p_prior=0
+				else
+					random_mu_p_prior=prior.list$random_mu_p_prior
+			 	if(length(random_mu_p_prior)==1) random_mu_p_prior=rep(random_mu_p_prior,p_krand)
+				if(length(random_mu_p_prior)!=p_krand)stop("\nMismatch between length of random_mu_p_prior and number of p random effects")
+				if(is.null(prior.list)|| is.null(prior.list$random_sigma_p_prior)) 
+					random_sigma_p_prior=1
+				else
+					random_sigma_p_prior=prior.list$random_sigma_p_prior
+				if(length(random_sigma_p_prior)==1) random_sigma_p_prior=rep(random_sigma_p_prior,p_krand)
+				if(length(random_sigma_p_prior)!=p_krand)stop("\nMismatch between length of random_sigma_p_prior and number of p random effects")
+			} else{
+				random_mu_p_prior=vector("numeric",length=0)
+				random_sigma_p_prior=vector("numeric",length=0)
+			}
+		} else {
+		# no priors but need to create empty vectors
+	       mu_phi_prior=vector("numeric",length=0)
+		   sigma_phi_prior=vector("numeric",length=0)
+		   mu_p_prior=vector("numeric",length=0)
+		   sigma_p_prior=vector("numeric",length=0)
+		   random_mu_phi_prior=vector("numeric",length=0)
+		   random_sigma_phi_prior=vector("numeric",length=0)
+		   random_mu_p_prior=vector("numeric",length=0)
+		   random_sigma_p_prior=vector("numeric",length=0)
+	   }	
+		setup_tmb("cjsre_tmb",clean=clean)
+		cat("\nbuilding TMB program\n")                         
+		# Create AD function with data and parameters
+        # With INLA type approach will need to run MakeADFun 3x. 
+        # f1 - function with random= u's - optimize
+        # f2 - function with u's not random - optimize
+        # f3 - function with fixed effect parameter values specified at MLEs; use MAP to fix parameters; us not random - optimize
+        # https://github.com/James-Thorson/2016_Spatio-temporal_models/issues/8
+		if(tmbfct=="f1")
+		{
+			f = MakeADFun(data=list(m=model_data$imat$nocc,ch=model_data$imat$chmat,freq=model_data$imat$freq,frst=model_data$imat$first,
+							lst=model_data$imat$last,loc=model_data$imat$loc,tint=model_data$time.intervals,
+							phi_fixedDM=phidm,phi_nre=phi_nre,phi_krand=phi_krand,phi_randDM=phi_randDM,
+							phi_randIndex=phi_randIndex,phi_counts=phi_counts,phi_idIndex=phi_idIndex,
+							p_fixedDM=pdm,p_nre=p_nre,p_krand=p_krand,p_randDM=p_randDM,
+							p_randIndex=p_randIndex,p_counts=p_counts,p_idIndex=p_idIndex,getreals=as.integer(getreals),
+							prior=as.numeric(prior),mu_phi_prior=mu_phi_prior,sigma_phi_prior=sigma_phi_prior,
+							mu_p_prior=mu_p_prior,sigma_p_prior=sigma_p_prior,random_mu_phi_prior=random_mu_phi_prior,
+							random_sigma_phi_prior=random_sigma_phi_prior,random_mu_p_prior=mu_p_prior,random_sigma_p_prior=sigma_p_prior),
+					        parameters=list(phi_beta=initial$Phi,p_beta=initial$p,
+							log_sigma_phi=rep(-1,nphisigma),log_sigma_p=rep(-1,npsigma),u_phi=rep(0,phi_nre),u_p=rep(0,p_nre)),
+					        random=c("u_phi","u_p"),DLL="cjsre_tmb")
+		      cat("\nrunning TMB program\n")                         
+		      if(method=="nlminb")
+		      {
+			      mod=nlminb(f$par,f$fn,f$gr,control=control,itnmax=itnmax,...)
+			      lnl=mod$objective
+			      par=mod$par
+			      convergence=mod$convergence
+		      } else
+		      {
+			     control$starttests=FALSE
+  		         mod=optimx(f$par,f$fn,f$gr,hessian=FALSE,control=control,itnmax=itnmax,method=method,...)
+			     par <- coef(mod, order="value")[1, ]
+			     mod=as.list(summary(mod, order="value")[1, ])
+			     convergence=mod$convcode
+			     lnl=mod$value		
+		       }
+		       fixed.npar=(ncol(phidm)+ncol(pdm)-2)
+		       if(p_nre+phi_nre>0)
+		       {
+			       if(getreals) 
+				      par_summary=sdreport(f,getReportCovariance=FALSE)
+			       else
+				      par_summary=sdreport(f,getJointPrecision=TRUE)
+
+			        par=par_summary$par.fixed[1:fixed.npar]
+			        cjs.beta.fixed=unscale.par(par,scale)
+			        cjs.beta.sigma=par_summary$par.fixed[-(1:fixed.npar)]
+			        sigma=NULL
+			        if(phi_krand>0)
+			        {
+			        	Phi_sigma=cjs.beta.sigma[1:phi_krand]
+				        names(Phi_sigma)=colnames(phi_randDM)
+				        sigma=list(Phi_logsigma=Phi_sigma)
+			        } 
+			        if(p_krand>0)
+			        {
+				        p_sigma=cjs.beta.sigma[(phi_krand+1):(phi_krand+p_krand)]
+			            names(p_sigma)=colnames(p_randDM)
+				        sigma=c(sigma,list(p_logsigma=p_sigma))
+			        }
+			        cjs.beta=c(cjs.beta.fixed,sigma)
+			        beta.vcv=par_summary$cov.fixed
+		      }else
+		      {	
+			       cjs.beta=unscale.par(par,scale)
+			       if(hessian) 
+			       {
+				        message("Computing hessian...")
+				        beta.vcv=solve(f$he(par))
+				        colnames(beta.vcv)=names(unlist(cjs.beta))
+				        rownames(beta.vcv)=colnames(beta.vcv)
+			       } else
+			            beta.vcv=NULL
+		       }	
+		       # Create results list 
+               if(getreals&p_nre+phi_nre>0)
+		       {
+			           reals=split(par_summary$value,names(par_summary$value))
+			           reals.se=split(par_summary$sd,names(par_summary$value))	
+		        }
+		        else
+		        {
+			          reals=NULL
+		              reals.se=NULL
+		        }
+		        res=list(beta=cjs.beta,neg2lnl=2*lnl,AIC=2*lnl+2*sum(sapply(cjs.beta,length)),
+				beta.vcv=beta.vcv,reals=reals,reals.se=reals.se,convergence=convergence,optim.details=mod,
+				model_data=model_data,
+				options=list(scale=scale,accumulate=accumulate,initial=initial,method=method,
+						chunk_size=chunk_size,itnmax=itnmax,control=control))		
+		
+#               Restore non-accumulated, non-scaled dm's etc
+	            res$model_data=model_data.save
+				res$tmbfct=f
+#               Assign S3 class values and return
+	            class(res)=c("crm","mle","cjs")
+	            return(res)
+		}
+		if(tmbfct=="f2")
+		{
+			f = MakeADFun(data=list(m=model_data$imat$nocc,ch=model_data$imat$chmat,freq=model_data$imat$freq,frst=model_data$imat$first,
+							lst=model_data$imat$last,loc=model_data$imat$loc,tint=model_data$time.intervals,
+							phi_fixedDM=phidm,phi_nre=phi_nre,phi_krand=phi_krand,phi_randDM=phi_randDM,
+							phi_randIndex=phi_randIndex,phi_counts=phi_counts,phi_idIndex=phi_idIndex,
+							p_fixedDM=pdm,p_nre=p_nre,p_krand=p_krand,p_randDM=p_randDM,
+							p_randIndex=p_randIndex,p_counts=p_counts,p_idIndex=p_idIndex,getreals=as.integer(getreals),
+							prior=as.numeric(prior),mu_phi_prior=mu_phi_prior,sigma_phi_prior=sigma_phi_prior,
+							mu_p_prior=mu_p_prior,sigma_p_prior=sigma_p_prior,random_mu_phi_prior=random_mu_phi_prior,
+							random_sigma_phi_prior=random_sigma_phi_prior,random_mu_p_prior=mu_p_prior,random_sigma_p_prior=sigma_p_prior),
+					parameters=list(phi_beta=initial$Phi,p_beta=initial$p,
+							log_sigma_phi=rep(-1,nphisigma),log_sigma_p=rep(-1,npsigma),u_phi=rep(0,phi_nre),u_p=rep(0,p_nre)),
+					,DLL="cjsre_tmb")
+			return(f)
+			
+		}	
+		if(tmbfct=="f3")
+		{
+			f = MakeADFun(data=list(m=model_data$imat$nocc,ch=model_data$imat$chmat,freq=model_data$imat$freq,frst=model_data$imat$first,
+							lst=model_data$imat$last,loc=model_data$imat$loc,tint=model_data$time.intervals,
+							phi_fixedDM=phidm,phi_nre=phi_nre,phi_krand=phi_krand,phi_randDM=phi_randDM,
+							phi_randIndex=phi_randIndex,phi_counts=phi_counts,phi_idIndex=phi_idIndex,
+							p_fixedDM=pdm,p_nre=p_nre,p_krand=p_krand,p_randDM=p_randDM,
+							p_randIndex=p_randIndex,p_counts=p_counts,p_idIndex=p_idIndex,getreals=as.integer(getreals),
+							prior=as.numeric(prior),mu_phi_prior=mu_phi_prior,sigma_phi_prior=sigma_phi_prior,
+							mu_p_prior=mu_p_prior,sigma_p_prior=sigma_p_prior,random_mu_phi_prior=random_mu_phi_prior,
+							random_sigma_phi_prior=random_sigma_phi_prior,random_mu_p_prior=mu_p_prior,random_sigma_p_prior=sigma_p_prior),
+					parameters=list(phi_beta=initial$Phi,p_beta=initial$p,
+							log_sigma_phi=initial$log_sigma_phi,log_sigma_p=rep(-1,npsigma),u_phi=rep(0,phi_nre),u_p=rep(0,p_nre)),
+					map=list(phi_beta=factor(rep(NA,length(initial$Phi))),p_beta=factor(rep(NA,length(initial$p))),
+															log_sigma_phi=factor(rep(NA,nphisigma)),
+															log_sigma_p=factor(rep(NA,npsigma)))
+					,DLL="cjsre_tmb")
+			return(f)
+			
+		}	
+		
+}
+
+
+
+