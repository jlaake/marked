--- conflicted
+++ resolved
@@ -1,48 +1,3 @@
-<<<<<<< HEAD
-Package: marked
-Version: 1.0.3
-Date: 2011-05-18
-Title: R Code for mark-recapture analysis
-Author: Jeff Laake <jeff.laake@noaa.gov>
-Description: This package provides a framework for handling data and analysis
-    models for mark-recapture problems. Currently it is limited to
-    Cormack-Jolly-Seber and Jolly-Seber type models but the idea is to create
-    an open package where researchers can add models into a common framework.
-    Note Jolly-Seber functionality is limited and not well tested at this
-    point.
-Depends:
-    R (>= 2.12.0),
-    Matrix,
-    optimx
-Suggests:
-    RMark
-LazyLoad: yes
-License: GPL version 2 or later
-Maintainer: Jeff Laake <Jeff.Laake@noaa.gov>
-Collate:
-    'cjs.accumulate.R'
-    'cjs.initial.R'
-    'cjs.lnl.r'
-    'cjs.R'
-    'create.dm.R'
-    'create.dmdf.R'
-    'create.links.r'
-    'crm.R'
-    'fix.parameters.r'
-    'js.lnl.r'
-    'js.r'
-    'make.design.data.R'
-    'marked-package.R'
-    'merge.design.covariates.r'
-    'print.crm.r'
-    'process.ch.R'
-    'process.data.R'
-    'setup.model.R'
-    'setup.parameters.R'
-    'utility.R'
-    'valid.parameters.R'
-    'zzz.R'
-=======
 Package: marked
 Version: 1.0.3
 Date: 2011-05-18
@@ -83,9 +38,10 @@
     'process.data.R'
     'setup.model.R'
     'setup.parameters.R'
+    'utility.R'
     'valid.parameters.R'
     'zzz.R'
     'make.probitCJS.data.R'
     'probitCJS.R'
     'splitCH.R'
->>>>>>> a82f5992
+    'utility.R'